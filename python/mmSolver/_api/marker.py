# Copyright (C) 2018, 2019 David Cattermole.
#
# This file is part of mmSolver.
#
# mmSolver is free software: you can redistribute it and/or modify it
# under the terms of the GNU Lesser General Public License as
# published by the Free Software Foundation, either version 3 of the
# License, or (at your option) any later version.
#
# mmSolver is distributed in the hope that it will be useful,
# but WITHOUT ANY WARRANTY; without even the implied warranty of
# MERCHANTABILITY or FITNESS FOR A PARTICULAR PURPOSE.  See the
# GNU Lesser General Public License for more details.
#
# You should have received a copy of the GNU Lesser General Public License
# along with mmSolver.  If not, see <https://www.gnu.org/licenses/>.
#
"""
Marker and the related objects, Camera and Bundle.
"""

import warnings

import maya.OpenMaya as OpenMaya
import maya.OpenMayaAnim as OpenMayaAnim
import maya.cmds

import mmSolver.logger
import mmSolver.utils.node as node_utils
import mmSolver.utils.animcurve as anim_utils
import mmSolver.utils.time as time_utils
import mmSolver._api.constant as const
import mmSolver._api.utils as api_utils
import mmSolver._api.excep as excep
import mmSolver._api.bundle
import mmSolver._api.camera as camera
import mmSolver._api.markergroup as markergroup
import mmSolver._api.markerutils as markerutils
import mmSolver._api.solveresult as solveresult


LOG = mmSolver.logger.get_logger()


def _create_marker_attributes(node):
    """
    Create the attributes expected to be on a Marker.

    :param node: Transform node for the Marker.
    :type node: str
    """
    attr = const.MARKER_ATTR_LONG_NAME_ENABLE
    if not node_utils.attribute_exists(attr, node):
        maya.cmds.addAttr(
            node,
            longName=attr,
            attributeType='short',
            minValue=0,
            maxValue=1,
            defaultValue=1,
            keyable=True
        )

    attr = const.MARKER_ATTR_LONG_NAME_WEIGHT
    if not node_utils.attribute_exists(attr, node):
        maya.cmds.addAttr(
            node,
            longName=attr,
            attributeType='double',
            minValue=0.0,
            defaultValue=1.0,
            keyable=True
        )

    attr = const.MARKER_ATTR_LONG_NAME_DEVIATION
    if not node_utils.attribute_exists(attr, node):
        maya.cmds.addAttr(
            node,
            longName=attr,
            attributeType='double',
            minValue=-1.0,
            defaultValue=-1.0,
            keyable=True
        )
        plug = '{0}.{1}'.format(node, const.MARKER_ATTR_LONG_NAME_DEVIATION)
        maya.cmds.setAttr(plug, lock=True)

    attr = const.MARKER_ATTR_LONG_NAME_BUNDLE
    if not node_utils.attribute_exists(attr, node):
        maya.cmds.addAttr(
            node,
            longName=attr,
            attributeType='message'
        )

    attr = const.MARKER_ATTR_LONG_NAME_MARKER_NAME
    if not node_utils.attribute_exists(attr, node):
        maya.cmds.addAttr(
            node,
            longName=attr,
            dataType='string'
        )
        plug = '{0}.{1}'.format(node, const.MARKER_ATTR_LONG_NAME_MARKER_NAME)
        maya.cmds.setAttr(plug, lock=True)

    attr = const.MARKER_ATTR_LONG_NAME_MARKER_ID
    if not node_utils.attribute_exists(attr, node):
        maya.cmds.addAttr(
            node,
            longName=attr,
            attributeType='long',
            defaultValue=-1
        )
    return


class Marker(object):
    """
    The 2D Marker object.

    A Marker defines a wrapper around a Maya node that contains 2D
    information, in a camera's screen-space.

    Example usage::

        >>> mkr = mmapi.Marker(node='myNode')
        >>> mkr.get_node()
        '|myNode'
        >>> bnd = mmapi.Bundle().create_node(name='myBundle1')
        >>> mkr = mmapi.Marker().create_node(name='myMarker1', bnd=bnd)
        >>> mkr.get_node()
        '|myMarker1'

    """

    def __init__(self, node=None, name=None):
        """
        Initialize a Marker, give a name to connect to an existing Maya node.

        :param node: The Maya node to connect to.
        :type node: None or str

        :param name: This is a backwards compatible kwarg for 'node'.
        :type name: None or str
        """
        if name is not None:
            msg = (
                "mmSolver.api.Marker(name=value), "
                "'name' is a deprecated flag, use 'node' "
            )
            warnings.warn(msg)
            node = name
        if isinstance(node, basestring):
            try:
                dag = node_utils.get_as_dag_path(node)
                self._mfn = OpenMaya.MFnDagNode(dag)
            except RuntimeError as e:
                msg = 'Given Marker node name is invalid: name=%r'
                LOG.error(msg, node)
                raise e

            # Ensure the deviation attribute exists.
            self.add_attributes()
        else:
            self._mfn = OpenMaya.MFnDagNode()
        self._MFnAnimCurve_deviation = None
        self.set_deviation_anim_curve_fn(None)
        return

    def __repr__(self):
        result = '<{class_name}('.format(class_name=self.__class__.__name__)
        result += '{hash} node={node}'.format(
            hash=hash(self),
            node=self.get_node(),
        )
        result += ')>'
        return result

    def get_node(self):
        """
        Get the Maya node this object is bound to.

        :return: The node this Marker object is bound to, or None.
        :rtype: None or str or unicode
        """
        node = None
        try:
            obj = self._mfn.object()
        except RuntimeError:
            obj = None
        if obj is not None and obj.isNull() is False:
            try:
                node = self._mfn.fullPathName()
            except RuntimeError:
                pass
        if isinstance(node, (str, unicode)) and len(node) == 0:
            node = None
        return node

    def set_node(self, node):
        """
        Change the underlying Maya node that this Marker class will manipulate.

        :param node: The existing Maya node.
        :type node: str
        """
        assert isinstance(node, (str, unicode))
        dag = node_utils.get_as_dag_path(node)
        try:
            self._mfn = OpenMaya.MFnDagNode(dag)
        except RuntimeError:
            raise
        # Ensure the deviation attribute exists.
        self.add_attributes()
        return

    ############################################################################

    def get_deviation_anim_curve_fn(self):
        """
        Get the MFnAnimCurve object for the deviation
        attribute animCurve.

        .. note:: Returned object is Maya API 1.0.

        :returns: Maya animCurve function set.
        :rtype: maya.OpenMayaAnim.MFnAnimCurve or None
        """
        animFn = self._MFnAnimCurve_deviation
        if animFn is None:
            node = self.get_node()
            if node is None:
                msg = 'Could not get Marker node. self=%r'
                LOG.warning(msg, self)
                return animFn
            plug_name = '{0}.{1}'.format(node, const.MARKER_ATTR_LONG_NAME_DEVIATION)
            animCurves = maya.cmds.listConnections(plug_name, type='animCurveTU') or []
            if len(animCurves) > 0:
                mobj = node_utils.get_as_object(animCurves[0])
                animFn = OpenMayaAnim.MFnAnimCurve(mobj)
        return animFn

    def set_deviation_anim_curve_fn(self, value):
        """
        Set the deviation animCurve function set.

        :param value: AnimCurve object to set, or use 'None' to remove
        the reference to the existing animCurve object
        :type value: maya.OpenMayaAnim.MFnAnimCurve or None
        """
        assert value is None or isinstance(value, OpenMayaAnim.MFnAnimCurve)
        self._MFnAnimCurve_deviation = value
        return

    ############################################################################

    def create_node(self,
                    name='marker1',
                    colour=None,
                    cam=None,
                    mkr_grp=None,
                    bnd=None):
        """
        Create a marker node network from scratch.

        :param name: Name of the marker to create.
        :type name: str

        :param colour: Colour of marker as R, G and B.
                       'None' will leave as default.
        :type colour: (float, float, float) or None

        :param cam: The camera to create the marker underneath.
        :type cam: Camera

        :param mkr_grp: The marker group to create the marker underneath.
        :type mkr_grp: MarkerGroup

        :param bnd: The bundle to attach to the newly created marker.
        :type bnd: Bundle

        :return: Marker object with newly created node.
        :rtype: Marker
        """
        assert isinstance(name, (str, unicode))
        if cam is not None:
            if mkr_grp is not None:
                msg = 'Cannot specify both camera and marker group, '
                msg += 'please choose only one.'
                raise excep.NotValid(msg)
            assert isinstance(cam, camera.Camera)
        if mkr_grp is not None:
            if cam is not None:
                msg = 'Cannot specify both camera and marker group, '
                msg += 'please choose only one.'
                raise excep.NotValid(msg)
            assert isinstance(mkr_grp, markergroup.MarkerGroup)
        if bnd is not None:
            assert isinstance(bnd, mmSolver._api.bundle.Bundle)
        if colour is not None:
            assert isinstance(colour, (tuple, list))
            assert len(colour) == 3

        # Transform
        tfm = maya.cmds.createNode(const.MARKER_TRANSFORM_NODE_TYPE, name=name)
        tfm = node_utils.get_long_name(tfm)
        maya.cmds.setAttr(tfm + '.tz', -1.0)
        maya.cmds.setAttr(tfm + '.tz', lock=True)
        maya.cmds.setAttr(tfm + '.rx', lock=True)
        maya.cmds.setAttr(tfm + '.ry', lock=True)
        maya.cmds.setAttr(tfm + '.rz', lock=True)
        maya.cmds.setAttr(tfm + '.sx', lock=True)
        maya.cmds.setAttr(tfm + '.sy', lock=True)
        maya.cmds.setAttr(tfm + '.sz', lock=True)
        maya.cmds.setAttr(tfm + '.shxy', lock=True)
        maya.cmds.setAttr(tfm + '.shxz', lock=True)
        maya.cmds.setAttr(tfm + '.shyz', lock=True)
        maya.cmds.setAttr(tfm + '.tz', keyable=False, channelBox=False)
        maya.cmds.setAttr(tfm + '.rx', keyable=False, channelBox=False)
        maya.cmds.setAttr(tfm + '.ry', keyable=False, channelBox=False)
        maya.cmds.setAttr(tfm + '.rz', keyable=False, channelBox=False)
        maya.cmds.setAttr(tfm + '.sx', keyable=False, channelBox=False)
        maya.cmds.setAttr(tfm + '.sy', keyable=False, channelBox=False)
        maya.cmds.setAttr(tfm + '.sz', keyable=False, channelBox=False)
        maya.cmds.setAttr(tfm + '.shxy', keyable=False, channelBox=False)
        maya.cmds.setAttr(tfm + '.shxz', keyable=False, channelBox=False)
        maya.cmds.setAttr(tfm + '.shyz', keyable=False, channelBox=False)

        # Shape Node
        shp_name = tfm.rpartition('|')[-1] + 'Shape'
        shp = maya.cmds.createNode(const.MARKER_SHAPE_NODE_TYPE,
                                   name=shp_name, parent=tfm)
        maya.cmds.setAttr(shp + '.localScaleX', 0.01)
        maya.cmds.setAttr(shp + '.localScaleY', 0.01)
        maya.cmds.setAttr(shp + '.localScaleZ', 0.0)
        maya.cmds.setAttr(shp + '.localScaleZ', lock=True)

        # Add attrs
        _create_marker_attributes(tfm)

        src = '{0}.{1}'.format(tfm, const.MARKER_ATTR_LONG_NAME_ENABLE)
        dst = '{0}.{1}'.format(tfm, 'lodVisibility')
        maya.cmds.connectAttr(src, dst)

        self.set_node(tfm)

        # Set Colour (default is red)
        if colour is not None:
            self.set_colour_rgb(colour)
        else:
            red = (1.0, 0.0, 0.0)
            self.set_colour_rgb(red)

        # Link to Camera
        if cam is not None:
            self.set_camera(cam)

        # Link to MarkerGroup
        if mkr_grp is not None:
            self.set_marker_group(mkr_grp)

        # Link to Bundle
        if bnd is not None:
            self.set_bundle(bnd)

        return self

    def delete_node(self):
        """
        Remove the Maya node (and all data) of this Marker object.

        :return: This Marker object, with Maya node removed.
        :rtype: Marker
        """
        node = self.get_node()
        maya.cmds.delete(node)
        return self

    def add_attributes(self):
        """
        Add dynamic attributes to marker.
        """
        tfm = self.get_node()
        if tfm is not None:
            _create_marker_attributes(tfm)
        return

    ############################################################################

    def compute_deviation(self, times):
        """
        Compute the deviation for the marker.

        .. note:: This function assumes the camera film aperture (the
           film back) is not animated over the times given.

        :param times: The times to query the deviation on, if not
                      given the current frame is used.
        :type times: [float, ..]

        :returns: The deviation of the marker-to-bundle re-projection
                  in pixels. The length of the list returned will
                  always equal the length of the 'times' argument.
        :rtype: [float, ..]
        """
        v = None
        node = self.get_node()
        if node is None:
            msg = 'Could not get Marker node. self=%r'
            LOG.warning(msg, self)
            return v
        cam = self.get_camera()
        if cam is None:
            msg = 'Could not get Camera node. self=%r'
            LOG.warning(msg, self)
            return v
        bnd = self.get_bundle()
        if bnd is None:
            msg = 'Could not get Bundle node. self=%r'
            LOG.warning(msg, self)
            return v

        assert len(times) > 0
        cam_tfm = cam.get_transform_node()
        cam_shp = cam.get_shape_node()
        hfa_plug = cam_shp + '.horizontalFilmAperture'
        vfa_plug = cam_shp + '.verticalFilmAperture'
        hfa = maya.cmds.getAttr(hfa_plug, time=times[0])
        vfa = maya.cmds.getAttr(vfa_plug, time=times[0])
        image_width, _ = cam.get_plate_resolution()
        image_width = float(image_width)
        image_height = image_width * (vfa / hfa)

        bnd_node = bnd.get_node()
        dev_list = markerutils.calculate_marker_deviation(
            node, bnd_node,
            cam_tfm, cam_shp,
            times,
            image_width, image_height
        )
        if dev_list is None:
            dev_list = [-1.0] * times
        assert len(dev_list) == len(times)
        return dev_list

    def get_enable(self, time=None):
        """
        Get the enabled state of the Marker.

        :param time: The time to query the enable, if not given the
                      current frame is used.
        :type time: float

        :returns: The enabled state of the marker.
        :rtype: int
        """
        v = None
        node = self.get_node()
        if node is None:
            msg = 'Could not get node. self=%r'
            LOG.warning(msg, self)
            return v
        plug = '{0}.{1}'.format(node, const.MARKER_ATTR_LONG_NAME_ENABLE)
        if time is None:
            v = maya.cmds.getAttr(plug)
        else:
            v = maya.cmds.getAttr(plug, time=time)
        return v

    def get_enabled_frames(self,
                           frame_range_start=None,
                           frame_range_end=None):
        """
        Get the list of frames that this Marker is enabled.

        If there is no animation curve on a Marker we use the
        frame_range_start and frame_range_end arguments to determine
        the enabled frame list. If these frame_range_* arguments are
        not given the default Maya outer timeline range is used.

        :param frame_range_start: The frame range start of the marker
                                  to consider when no animCurve exists.
        :type frame_range_start: int

        :param frame_range_end: The frame range end of the marker
                                to consider when no animCurve exists.
        :type frame_range_end: int

        :returns: The enabled frame numbers of the marker.
        :rtype: [int, ..]
        """
        start_frame, end_frame = time_utils.get_maya_timeline_range_outer()
        if frame_range_start is None:
            frame_range_start = start_frame
        if frame_range_end is None:
            frame_range_end = end_frame

        times = []
        node = self.get_node()
        if node is None:
            msg = 'Could not get node. self=%r'
            LOG.warning(msg, self)
            return times
        plug = '{0}.{1}'.format(node, const.MARKER_ATTR_LONG_NAME_ENABLE)

        anim_curves = maya.cmds.listConnections(plug, type='animCurve') or []
        if len(anim_curves) == 0:
            enable_times = list(range(start_frame, end_frame + 1))
        else:
            anim_curve = anim_curves[0]
            enable_times = maya.cmds.keyframe(
                anim_curve,
                query=True,
                timeChange=True) or []
            if len(enable_times) == 0:
                enable_times = list(range(start_frame, end_frame + 1))

        start_frame = int(min(enable_times))
        end_frame = int(max(enable_times))
        for f in range(start_frame, end_frame + 1):
            v = self.get_enable(time=f)
            if v:
                times.append(f)
        return times

    def get_weight(self, time=None):
        """
        Get the current wire-frame colour of the Marker.

        :param time: The time to query the weight, if not given the
                     current frame is used.
        :type time: float

        :returns: The weight of the marker.
        :rtype: float
        """
        v = None
        node = self.get_node()
        if node is None:
            msg = 'Could not get node. self=%r'
            LOG.warning(msg, self)
            return v
        plug = '{0}.{1}'.format(node, const.MARKER_ATTR_LONG_NAME_WEIGHT)
        if time is None:
            v = maya.cmds.getAttr(plug)
        else:
            v = maya.cmds.getAttr(plug, time=time)
        return v

    def get_average_deviation(self):
        """
        Calculate a single float number (in pixels) representing the
        average deviation of this Marker.
        """
        dev = -1.0

        frames = self._get_enabled_solved_frames()
        if len(frames) == 0:
            return dev

        dev_list = self.get_deviation(times=frames)
        dev = sum(dev_list) / len(dev_list)
        return dev

    def get_maximum_deviation(self):
        """
        Return a tuple of (value, frame) for the deviation
        value and frame number that is the highest.
        """
        max_dev = -1.0
        max_frm = -1.0

        frames = self._get_enabled_solved_frames()
        if len(frames) == 0:
            return max_dev, max_frm

        dev_list = self.get_deviation(times=frames)
        for dev, frm in zip(dev_list, frames):
            if dev > max_dev:
                max_dev = dev
                max_frm = frm
        return max_dev, max_frm

    def get_deviation_frames(self,
                             frame_range_start=None,
                             frame_range_end=None):
        """
        Get the list of frames that this Marker has deviation set.

        If there is no animation curve on a Marker we use the
        frame_range_start and frame_range_end arguments to determine
        the deviation frame list. If these frame_range_* arguments are
        not given the default Maya outer timeline range is used.

        :param frame_range_start: The frame range start of the marker
                                  to consider when no animCurve exists.
        :type frame_range_start: int

        :param frame_range_end: The frame range end of the marker
                                to consider when no animCurve exists.
        :type frame_range_end: int

        :returns: The deviation frame numbers of the marker.
        :rtype: [int, ..]
        """
        start_frame, end_frame = time_utils.get_maya_timeline_range_outer()
        if frame_range_start is None:
            frame_range_start = start_frame
        if frame_range_end is None:
            frame_range_end = end_frame

        times = []
        node = self.get_node()
        if node is None:
            msg = 'Could not get node. self=%r'
            LOG.warning(msg, self)
            return times
        anim_curve_fn = self.get_deviation_anim_curve_fn()

        if anim_curve_fn is None:
            enable_times = range(frame_range_start,
                                 frame_range_end + 1)
            enable_times = list(enable_times)
        else:
            num_keys = anim_curve_fn.numKeys()
            enable_times = [None] * num_keys
            for i in range(num_keys):
                mtime = anim_curve_fn.time(i)
                enable_times[i] = int(mtime.value())
            if num_keys == 0:
                enable_times = range(frame_range_start,
                                     frame_range_end + 1)
                enable_times = list(enable_times)

        start_frame = int(min(enable_times))
        end_frame = int(max(enable_times))
        frame_range = list(range(start_frame, end_frame + 1))
        dev_list = self.get_deviation(times=frame_range)
        for frm, dev_val in zip(frame_range, dev_list):
            if dev_val > 0.0:
                times.append(frm)
        return times

    def _get_enabled_solved_frames(self,
                                   frame_range_start=None,
                                   frame_range_end=None):
        enable_frames = self.get_enabled_frames()
        if len(enable_frames) == 0:
            enable_frames = [maya.cmds.currentTime(query=True)]
        assert len(enable_frames) > 0
        enable_frames_set = set(enable_frames)

        dev_frames_set = set(self.get_deviation_frames(
            frame_range_start=frame_range_start,
            frame_range_end=frame_range_end
        ))
        frames = list(enable_frames_set.intersection(dev_frames_set))
        return frames

    def get_deviation(self, times=None):
        """
        Get the deviation for the marker from the internal animCurve.

        :param times: The times to query the deviation on, if not
                      given the current frame is used.
        :type times: [float, ..]

        :returns: The deviation of the marker-to-bundle re-projection
                  (in pixels), for each time given.
        :rtype: [float, ..]
        """
        v = None
        node = self.get_node()
        if node is None:
            msg = 'Could not get Marker node. self=%r'
            LOG.warning(msg, self)
            return v

        frames = []
        if times is None:
            frames = [maya.cmds.currentTime(query=True)]
        else:
            frames = times
        assert len(frames) > 0

        attr_name = const.MARKER_ATTR_LONG_NAME_DEVIATION
        plug_name = '{0}.{1}'.format(node, attr_name)
        anim_curve_fn = self.get_deviation_anim_curve_fn()

        dev_list = [None] * len(frames)
        unit = OpenMaya.MTime.uiUnit()
        if anim_curve_fn is not None:
            # Evaluate Curve
            unit = OpenMaya.MTime.uiUnit()
            for i, frame in enumerate(frames):
                frame_time = OpenMaya.MTime(float(frame), unit)
                value = anim_curve_fn.evaluate(frame_time)
                dev_list[i] = value

            self.set_deviation_anim_curve_fn(anim_curve_fn)
        else:
            # Note: We assume if there is not animCurve then the
            # deviation value is static. We do not account for a
            # non-animCurve node connected to the deviation attribute,
            # as that is considered an error.
            v = maya.cmds.getAttr(plug_name)
            dev_list = [v] * len(frames)
        return dev_list

    def set_deviation(self, times, values):
        """
        Set deviation keyframes on the marker.

        :param times: Times to set deviation values for.
        :type times: [float, ..]

        :param values: Values of deviation to set at each time.
        :type values: [float, ..]
        """
        assert isinstance(times, (list, tuple))
        assert isinstance(values, (list, tuple))
        assert len(times) > 0
        assert len(values) > 0
        assert len(times) == len(values)

        node = self.get_node()
        attr_name = const.MARKER_ATTR_LONG_NAME_DEVIATION
        plug = '{0}.{1}'.format(node, attr_name)
        try:
            maya.cmds.setAttr(plug, lock=False)
            anim_curve_fn = anim_utils.create_anim_curve_node_apione(
                times, values,
                node_attr=plug,
                anim_type=OpenMayaAnim.MFnAnimCurve.kAnimCurveTU)
            self.set_deviation_anim_curve_fn(anim_curve_fn)
        finally:
            maya.cmds.setAttr(plug, lock=True)
        return

    def get_colour_rgb(self):
        """
        Get the current wire-frame colour of the Marker.

        :returns: Tuple of red, green and blue, or None if colour
                  cannot be found.
        :rtype: (float, float, float) or None
        """
        node = self.get_node()
        if node is None:
            msg = 'Could not get node. self=%r'
            LOG.warning(msg, self)
            return
        shps = maya.cmds.listRelatives(
            node,
            fullPath=True,
            shapes=True) or []
        if len(shps) == 0:
            msg = 'Could not find shape to get colour. node=%r shps=%r'
            LOG.warning(msg, node, shps)
            return
        shp = shps[0]
        v = node_utils.get_node_wire_colour_rgb(shp)
        return v

    def set_colour_rgb(self, rgb):
        """
        Change the Wireframe colour of the Marker.

        :param rgb: Colour as R, G, B; Or None to reset to default colour.
        :type rgb: tuple
        """
        assert rgb is None or isinstance(rgb, (tuple, list))
        node = self.get_node()
        if node is None:
            msg = 'Could not get node. self=%r'
            LOG.warning(msg, self)
            return
        shps = maya.cmds.listRelatives(
            node,
            fullPath=True,
            shapes=True) or []
        if len(shps) == 0:
            msg = 'Could not find shape to set colour. node=%r shps=%r'
            LOG.warning(msg, node, shps)
            return
        shp = shps[0]
        node_utils.set_node_wire_colour_rgb(shp, rgb)
        return

    ############################################################################

    def get_bundle(self):
        """
        Get the Bundle connected to this Marker node.

        :returns: a Bundle object or None if no Bundle is connected.
        :rtype: Bundle or None
        """
        bnd = None
        node = self.get_node()
        if node is not None:
            assert maya.cmds.objExists(node)
            bnd_node = None
            node_attr = node + '.bundle'
            bnd_nodes = maya.cmds.listConnections(
                node_attr,
                type=const.BUNDLE_TRANSFORM_NODE_TYPE) or []
            if len(bnd_nodes) > 0:
                bnd_node = bnd_nodes[0]
            if bnd_node is not None and len(bnd_node) > 0:
                bnd = mmSolver._api.bundle.Bundle(bnd_node)
        return bnd

    def set_bundle(self, bnd):
        """
        Connect the given Bundle to this Marker.

        :param bnd: Bundle to connect to.
        :type bnd: Bundle
        """
        if bnd is None:
            self._unlink_from_bundle()
        elif isinstance(bnd, mmSolver._api.bundle.Bundle):
            self._link_to_bundle(bnd)
        return

    def _link_to_bundle(self, bnd):
        """
        Connect a Bundle to the Marker.

        A Marker may only have one connected Bundle object.

        :param bnd: The Bundle to connect to.
        :type bnd: Bundle

        :returns: None.
        """
        # output message to marker.bundle attr
        assert isinstance(bnd, mmSolver._api.bundle.Bundle)

        bnd_node = bnd.get_node()
        assert isinstance(bnd_node, (str, unicode))
        assert maya.cmds.objExists(bnd_node)

        mkr_node = self.get_node()
        assert isinstance(mkr_node, (str, unicode))
        assert maya.cmds.objExists(mkr_node)

        attr_name = 'bundle'
        attr_names = maya.cmds.listAttr(mkr_node)
        if attr_name not in attr_names:
            maya.cmds.addAttr(mkr_node, longName=attr_name, at='message')

        src = bnd_node + '.message'
        dst = mkr_node + '.' + attr_name
        if not maya.cmds.isConnected(src, dst):
            maya.cmds.connectAttr(src, dst)
        else:
            msg = 'Marker and Bundle are already linked; '
            msg += 'marker={0}, bundle={1}'
            msg = msg.format(repr(mkr_node), repr(bnd_node))
            raise excep.AlreadyLinked(msg)
        return

    def _unlink_from_bundle(self):
        """
        Remove the connection between the connected Bundle and Marker.

        :returns: None
        """
        bnd = self.get_bundle()
        mkr_node = self.get_node()
        bnd_node = bnd.get_node()
        src = bnd_node + '.message'
        dst = mkr_node + '.bundle'
        if maya.cmds.isConnected(src, dst):
            maya.cmds.disconnectAttr(src, dst)
        return

    ############################################################################

    def get_camera(self):
        """
        Get the camera connected implicitly with the Marker.

        :returns: Camera object, or None if Marker does not have a
                  Camera (for example it's unparented to world).
        :rtype: None or Camera
        """
        mkr_node = self.get_node()

        cam_tfm, cam_shp = node_utils.get_camera_above_node(mkr_node)

        # Make the camera object.
        cam = None
        if cam_tfm is not None and cam_shp is not None:
            cam = camera.Camera(transform=cam_tfm, shape=cam_shp)
        return cam

    def set_camera(self, cam):
        """
        Connect this Marker to the given camera.

        Connecting Markers to cameras happens by parenting a Marker
        under a Camera's Marker Group.

        .. note:: If the `cam` argument is None, the Marker is
            disconnected from any camera.

        :param cam: The camera to connect this Marker to.
        :type cam: None or Camera

        :returns: None
        """
        if cam is None:
            self._unlink_from_camera()
        elif isinstance(cam, camera.Camera):
            self._link_to_camera(cam)
        return

    def _link_to_camera(self, cam):
        """
        Parent a marker under the marker group which is under the given camera.
        If there is no marker group, one is created.

        :param cam: The camera to connect this Marker to.
        :type cam: None or Camera

        :returns: None
        """
        assert isinstance(cam, camera.Camera)

        mkr_node = self.get_node()
        cam_tfm = cam.get_transform_node()
        cam_shp = cam.get_shape_node()

        # Make sure the camera is valid for us to link to.
        if cam.is_valid() is False:
            msg = 'Cannot link Marker to Camera; Camera is not valid.'
            msg += ' marker={0} camera={1}'
            msg = msg.format(repr(mkr_node), repr(cam_shp))
            raise excep.NotValid(msg)

        # Check if we're trying to link the the camera that we're already
        # linked to.
        current_cam = self.get_camera()
        if current_cam is not None:
            assert isinstance(current_cam, camera.Camera)
            current_cam_shp = current_cam.get_shape_node()
            if current_cam_shp == cam_shp:
                msg = 'Marker is already linked to camera, skipping.'
                msg += ' marker={0} camera={1}'
                msg = msg.format(repr(mkr_node), repr(cam_shp))
                raise excep.AlreadyLinked(msg)

        # Create Marker Group
        mkr_grp = None
        mkr_grp_nodes = maya.cmds.ls(cam_tfm, dag=True, long=True,
                                     type='mmMarkerGroupTransform') or []
        mkr_grp_nodes = sorted(mkr_grp_nodes)
        if len(mkr_grp_nodes) == 0:
            mkr_grp = markergroup.MarkerGroup().create_node(cam=cam)
        else:
            mkr_grp = markergroup.MarkerGroup(node=mkr_grp_nodes[0])

        # Link to Marker Group
        self.set_marker_group(mkr_grp)
        return

    def _unlink_from_camera(self):
        """
        Re-parent the current marker to the world; it will live under no camera.

        :returns: None
        """
        mkr_node = self.get_node()
        cam = self.get_camera()
        cam_tfm = cam.get_transform_node()
        cam_shp = cam.get_shape_node()
        if ((cam_tfm is None) or
                (cam_shp is None) or
                (maya.cmds.objExists(cam_tfm) is False) or
                (maya.cmds.objExists(cam_shp) is False)):
            msg = 'Marker is already unlinked from all cameras, skipping.'
            msg += ' marker={0} camera={1}'
            msg = msg.format(repr(mkr_node), repr(cam_shp))
            raise excep.AlreadyUnlinked(msg)

        # Move the marker under the world root, don't modify the marker in
        # any way otherwise (so we use 'relative' flag).
        maya.cmds.parent(mkr_node, relative=True, world=True)
        return

    ############################################################################

    def get_marker_group(self):
        """
        Get the marker group that implicitly connected to this Marker.

        :returns: Marker group object.
        :rtype: MarkerGroup or None
        """
        mkr_node = self.get_node()

        mkr_grp_node = api_utils.get_marker_group_above_node(mkr_node)

        # Make the marker group object.
        mkr_grp = None
        if mkr_grp_node is not None:
            mkr_grp = markergroup.MarkerGroup(node=mkr_grp_node)
        return mkr_grp

    def set_marker_group(self, mkr_grp):
        """
        Set the MarkerGroup for this Marker, or None to unlink the Marker.

        :param mkr_grp: Marker group object to link to this Marker.
        :type mkr_grp: MarkerGroup or None
        """
        if mkr_grp is None:
            self._unlink_from_marker_group()
        elif isinstance(mkr_grp, markergroup.MarkerGroup):
            self._link_to_marker_group(mkr_grp)
        return

    def _link_to_marker_group(self, mkr_grp):
        """
        Parent a marker under a Marker Group.
        """
        assert isinstance(mkr_grp, markergroup.MarkerGroup)

        mkr_node = self.get_node()
        mkr_grp_node = mkr_grp.get_node()

        # Make sure the camera is valid for us to link to.
        if mkr_grp.is_valid() is False:
            msg = 'Cannot link Marker to Marker Group; Marker Group is not valid.'
            msg += ' marker={0} marker group={1}'
            msg = msg.format(repr(mkr_node), repr(mkr_grp_node))
            raise excep.NotValid(msg)

        # Check if we're trying to link the the camera that we're already
        # linked to.
        current_mkr_grp = self.get_marker_group()
        if current_mkr_grp is not None:
            assert isinstance(current_mkr_grp, markergroup.MarkerGroup)
            current_mkr_grp = current_mkr_grp.get_node()
            if current_mkr_grp == mkr_grp_node:
                msg = 'Marker is already linked to Marker Group, skipping.'
                msg += ' marker={0} marker group={1}'
                msg = msg.format(repr(mkr_node), repr(mkr_grp_node))
                raise excep.AlreadyLinked(msg)

        # Move the marker under the marker group, make sure the relative
        # marker attribute values are maintained.
        maya.cmds.parent(mkr_node, mkr_grp_node, relative=True)
        return

    def _unlink_from_marker_group(self):
        """
        Re-parent the current marker to the world; it will live under no
        """
        mkr_node = self.get_node()
        cam = self.get_camera()
        cam_tfm = cam.get_transform_node()
        cam_shp = cam.get_shape_node()
        if ((cam_tfm is None) or
                (cam_shp is None) or
                (maya.cmds.objExists(cam_tfm) is False) or
                (maya.cmds.objExists(cam_shp) is False)):
            msg = 'Marker is already unlinked from all cameras, skipping.'
            msg += ' marker={0} camera={1}'
            msg = msg.format(repr(mkr_node), repr(cam_shp))
            raise excep.AlreadyUnlinked(msg)

        # Move the marker under the world root, don't modify the marker in
        # any way otherwise.
        maya.cmds.parent(mkr_node, relative=True, world=True)
<<<<<<< HEAD
        return
=======
        return


def update_deviation_on_markers(mkr_list, solres_list):
    """
    Calculate marker deviation, and set it on the marker.

    :param mkr_list: Marker objects to update deviation on.
    :type mkr_list: [Marker, ..]

    :param solres_list: The solve results to calculate deviation frames from.
    :type solres_list: [SolveResult, ..]
    """
    frame_list = solveresult.merge_frame_list(solres_list)
    frame_list = [int(x) for x in frame_list]
    frame_list_set = set(frame_list)
    for mkr in mkr_list:
        mkr_frames = mkr.get_enabled_frames()
        mkr_frames = [int(x) for x in mkr_frames]
        mkr_frames_set = set(mkr_frames).intersection(frame_list_set)
        mkr_frames = list(mkr_frames_set)
        if len(mkr_frames) > 0:
            deviation_list = mkr.compute_deviation(mkr_frames)

            # Note: Extra frame is given at start and end.
            frame_range_set = set(range(min(mkr_frames_set) - 1, max(mkr_frames_set) + 2))
            diff_set = frame_range_set.difference(mkr_frames_set)

            frm_list = list(sorted(frame_range_set))
            dev_list = [None] * len(frame_range_set)
            assert len(frm_list) == len(dev_list)
            idx = 0
            for i, frm in enumerate(sorted(frame_range_set)):
                if frm in diff_set:
                    # Deviation should be zero on a frame that is not
                    # enabled.
                    dev_list[i] = -1.0
                else:
                    # Look up value from deviation_list.
                    dev_list[i] = deviation_list[idx]
                    idx += 1
            assert idx == (len(deviation_list))
            mkr.set_deviation(frm_list, dev_list)
    return
>>>>>>> d176eb89
<|MERGE_RESOLUTION|>--- conflicted
+++ resolved
@@ -750,10 +750,7 @@
             msg = 'Could not get node. self=%r'
             LOG.warning(msg, self)
             return
-        shps = maya.cmds.listRelatives(
-            node,
-            fullPath=True,
-            shapes=True) or []
+        shps = maya.cmds.listRelatives(node, shapes=True) or []
         if len(shps) == 0:
             msg = 'Could not find shape to get colour. node=%r shps=%r'
             LOG.warning(msg, node, shps)
@@ -775,10 +772,7 @@
             msg = 'Could not get node. self=%r'
             LOG.warning(msg, self)
             return
-        shps = maya.cmds.listRelatives(
-            node,
-            fullPath=True,
-            shapes=True) or []
+        shps = maya.cmds.listRelatives(node, shapes=True) or []
         if len(shps) == 0:
             msg = 'Could not find shape to set colour. node=%r shps=%r'
             LOG.warning(msg, node, shps)
@@ -1076,9 +1070,6 @@
         # Move the marker under the world root, don't modify the marker in
         # any way otherwise.
         maya.cmds.parent(mkr_node, relative=True, world=True)
-<<<<<<< HEAD
-        return
-=======
         return
 
 
@@ -1122,5 +1113,4 @@
                     idx += 1
             assert idx == (len(deviation_list))
             mkr.set_deviation(frm_list, dev_list)
-    return
->>>>>>> d176eb89
+    return