--- conflicted
+++ resolved
@@ -270,12 +270,8 @@
 
 .. code:: python
 
-<<<<<<< HEAD
-    import mmSolver.tools.cameraaim.tool as cameraaim_tool
-    cameraaim_tool.main()
-=======
    import mmSolver.tools.cameraaim.tool as cameraaim_tool
-   cameraaim_tool.aim_at_camera()
+   cameraaim_tool.main()
 
 Channel sensitivity
 -------------------
@@ -289,4 +285,3 @@
 
    import mmSolver.tools.channelsen.tool as tool
    tool.main()
->>>>>>> db21e56f
